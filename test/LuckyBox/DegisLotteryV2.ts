--- conflicted
+++ resolved
@@ -202,7 +202,6 @@
     });
 
     it("should be able to draw final number and make the round claimable", async function () {
-<<<<<<< HEAD
       await lottery.startLottery(
         now + roundLength,
         toWei("10"),
@@ -228,15 +227,12 @@
     });
 
     it("should be able to inject funds", async function () {
-=======
->>>>>>> 7b0df2a2
       await lottery.startLottery(
         now + roundLength,
         toWei("10"),
         defaultRewardBreakdown,
         treasuryFee
       );
-<<<<<<< HEAD
       const lotteryId = await lottery.currentLotteryId();
       await lottery.injectFunds(toWei("10"));
       expect(
@@ -257,19 +253,6 @@
       await expect(
         lottery.recoverWrongTokens(degis.address, toWei("10"))
       ).to.emit(lottery, "AdminTokenRecovery");
-=======
-
-      const currentLotteryId = await lottery.currentLotteryId();
-
-      await lottery.closeLottery(currentLotteryId);
-
-      // Random result: 12345 * 1 % 10000 + 10000
-      await expect(
-        lottery.drawFinalNumberAndMakeLotteryClaimable(currentLotteryId, true)
-      )
-        .to.emit(lottery, "LotteryNumberDrawn")
-        .withArgs(currentLotteryId, 12345, 0);
->>>>>>> 7b0df2a2
     });
   });
 
