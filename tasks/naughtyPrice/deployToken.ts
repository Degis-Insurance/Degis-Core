import { task, types } from "hardhat/config";
import "@nomiclabs/hardhat-ethers";
// import hre from "hardhat";

import { PolicyCore, PolicyCore__factory } from "../../typechain";
import {
  readAddressList,
  readNaughtyTokenList,
  storeNaughtyTokenList,
} from "../../scripts/contractAddress";
import { parseUnits } from "ethers/lib/utils";
import { toBN } from "../../test/utils";
import { getTokenAddressOnAVAX } from "../../info/tokenAddress";
import { Contract, ethers } from "ethers";

task("deployNPToken", "Deploy a new naughty price token")
  .addParam("name", "Strike token asset", null, types.string)
  .addParam("stablecoin", "Stablecoin asset", null, types.string)
  .addParam("k", "Strike price", null, types.string)
  .addParam(
    "namedecimals",
    "Decimals of this policy token name",
    null,
    types.int
  )
  .addParam("iscall", "Whether it is a call token", null, types.int)
  .addParam("round", "Round of this token's insurance", null, types.string)
  .addParam("deadline", "Deadline of this token's swapping", null, types.int)
  .addParam(
    "settletime",
    "Settletimestamp of this policy token",
    null,
    types.int
  )
  .addParam("ido", "Whether it is an IDO token", null, types.boolean)
  .setAction(async (taskArgs, hre) => {
    const nameisCall = taskArgs.iscall == 1 ? "H" : "L";
    const boolisCall: boolean = taskArgs.iscall == 1 ? true : false;
    const tokenDeadline = taskArgs.deadline;
    const tokenSettleTime = taskArgs.settletime;
    const policyTokenName =
      taskArgs.name +
      "_" +
      taskArgs.k +
      "_" +
      nameisCall +
      "_" +
      taskArgs.round;
    console.log("Generated policy toke name: ", policyTokenName);

    const isIDO = taskArgs.ido;

    let stablecoinAddress: string;

    const { network } = hre;

    const addressList = readAddressList();
    const tokenList = readNaughtyTokenList();

    if (network.name == "avax" || network.name == "avaxTest") {
      stablecoinAddress = getTokenAddressOnAVAX(taskArgs.stablecoin);
    } else stablecoinAddress = addressList[network.name].MockUSD;

    console.log("Stablecoin address: ", stablecoinAddress);

    // Signers
    const [dev_account] = await hre.ethers.getSigners();
    console.log("The default signer is: ", dev_account.address);

    const stablecoinInstance: Contract = new ethers.Contract(
      stablecoinAddress,
      ["function decimals() public view returns (uint8)"],
      dev_account
    );
    const stablecoinDecimals = await stablecoinInstance.decimals();
    console.log("Stablecoin decimals: ", stablecoinDecimals);

    const policyCoreAddress = addressList[network.name].PolicyCoreUpgradeable;
    console.log(
      "The policy core address of this network is: ",
      policyCoreAddress
    );
    const PolicyCore: PolicyCore__factory = await hre.ethers.getContractFactory(
      "PolicyCore"
    );
    const core: PolicyCore = PolicyCore.attach(policyCoreAddress);

    const newName = await core._generateName(
      taskArgs.name,
      taskArgs.namedecimals,
      parseUnits(taskArgs.k),
      boolisCall,
      taskArgs.round
    );
    console.log("Generated name: ", newName);

    const tx = await core.deployPolicyToken(
      taskArgs.name,
      stablecoinAddress,
      boolisCall,
      taskArgs.namedecimals,
      stablecoinDecimals,
      parseUnits(taskArgs.k),
      taskArgs.round,
      toBN(tokenDeadline),
      toBN(tokenSettleTime),
      isIDO
    );
    console.log("tx details:", await tx.wait());

    // Check the result
    const policyTokenAddress = await core.findAddressbyName(policyTokenName);
    console.log("Deployed policy token address: ", policyTokenAddress);

    const policyTokenInfo = await core.policyTokenInfoMapping(policyTokenName);
    console.log("Deployed policy token info: ", policyTokenInfo);

    // Store the token info
    const tokenObject = {
      address: policyTokenAddress,
      deadline: tokenDeadline,
      settleTime: tokenSettleTime,
    };
    tokenList[network.name][policyTokenName] = tokenObject;
    storeNaughtyTokenList(tokenList);
<<<<<<< HEAD
  });
=======

    // const req = new XMLHttpRequest();
    // const lark_url =
    //   "https://open.larksuite.com/open-apis/bot/v2/hook/03430ecc-9b80-4b08-ab95-c34e8e27e01a";
    
  });
>>>>>>> 80ec41cb
<|MERGE_RESOLUTION|>--- conflicted
+++ resolved
@@ -123,13 +123,9 @@
     };
     tokenList[network.name][policyTokenName] = tokenObject;
     storeNaughtyTokenList(tokenList);
-<<<<<<< HEAD
-  });
-=======
 
     // const req = new XMLHttpRequest();
     // const lark_url =
     //   "https://open.larksuite.com/open-apis/bot/v2/hook/03430ecc-9b80-4b08-ab95-c34e8e27e01a";
     
   });
->>>>>>> 80ec41cb
