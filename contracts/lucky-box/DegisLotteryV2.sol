--- conflicted
+++ resolved
@@ -177,18 +177,14 @@
     // ************************************ View Functions ************************************ //
     // ---------------------------------------------------------------------------------------- //
 
-<<<<<<< HEAD
+    /**
+     * @notice Get the reward per ticket in 4 brackets
+     *
+     * @param _wallet address to check owned tickets
+     *
+     * @return _lotteryId lottery id to verify ownership
+     */
     function viewWalletTicketIds(address _wallet, uint256 _lotteryId)
-=======
-    /**
-     * @notice Get the reward per ticket in 4 brackets
-     *
-     * @param _lotteryId Lottery id to check
-     *
-     * @return rewardPerTicketInBracket Array of the reward per ticket
-     */
-    function getRewardPerTicketInBracket(uint256 _lotteryId)
->>>>>>> 7b0df2a2
         external
         view
         returns (uint256[] memory)
@@ -227,7 +223,6 @@
 
         for (uint256 i = 0; i < length; i++) {
             ticketNumbers[i] = tickets[_ticketIds[i]].number;
-            ticketStatuses[i] = tickets[_ticketIds[i]].owner != address(0);
         }
 
         return (ticketNumbers);
